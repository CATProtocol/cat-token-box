--- conflicted
+++ resolved
@@ -12,16 +12,6 @@
   p2tr2Address,
   script2P2TR,
   toP2tr,
-<<<<<<< HEAD
-} from "./utils";
-import { byteString2Int } from "scrypt-ts";
-import { createOpenMinterState } from "../commands/mint/ft.open-minter";
-import { findTokenMetadataById, scaleConfig } from "../token";
-import { logerror } from "./log";
-import { ConfigService, SpendService, WalletService } from "../providers";
-import { btc } from "./btc";
-import fetch from "node-fetch-cjs";
-=======
 } from './utils';
 import { byteString2Int } from 'scrypt-ts';
 import { findTokenMetadataById, scaleConfig } from 'src/token';
@@ -31,7 +21,6 @@
 import fetch from 'node-fetch-cjs';
 import { MinterType } from './minter';
 import { OpenMinterV2State } from '@cat-protocol/cat-smartcontracts';
->>>>>>> ffeedc0d
 
 export type ContractJSON = {
   utxo: {
@@ -158,11 +147,6 @@
       const lockingScriptBuffer = witnesses[witnesses.length - 2];
       const { p2tr } = script2P2TR(lockingScriptBuffer);
       if (p2tr === minterP2TR) {
-<<<<<<< HEAD
-        const mintAmount = byteString2Int(
-          witnesses[MINTAMOUNT_WITNESS_INDEX].toString("hex"),
-        );
-=======
         if (metadata.info.minterMd5 == MinterType.OPEN_MINTER_V2) {
           const preState: OpenMinterV2State = {
             tokenScript:
@@ -172,26 +156,14 @@
               witnesses[6 + vout].toString('hex'),
             ),
           };
->>>>>>> ffeedc0d
 
           return preState;
         }
         const preState: OpenMinterState = {
           tokenScript:
-<<<<<<< HEAD
-            witnesses[REMAININGSUPPLY_WITNESS_INDEX - 2].toString("hex"),
-          isPremined:
-            witnesses[REMAININGSUPPLY_WITNESS_INDEX - 1].toString("hex") == "01"
-              ? true
-              : false,
-          remainingSupply: byteString2Int(
-            witnesses[REMAININGSUPPLY_WITNESS_INDEX].toString("hex"),
-          ),
-=======
             witnesses[REMAININGSUPPLY_WITNESS_INDEX - 2].toString('hex'),
           isPremined: true,
           remainingSupply: byteString2Int(witnesses[6 + vout].toString('hex')),
->>>>>>> ffeedc0d
         };
 
         return preState;
@@ -405,10 +377,10 @@
 
 export const getTrackerStatus = async function (config: ConfigService): Promise<
   | {
-      trackerBlockHeight: number;
-      nodeBlockHeight: number;
-      latestBlockHeight: number;
-    }
+    trackerBlockHeight: number;
+    nodeBlockHeight: number;
+    latestBlockHeight: number;
+  }
   | Error
 > {
   const url = `${config.getTracker()}/api`;
