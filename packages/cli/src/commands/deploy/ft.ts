--- conflicted
+++ resolved
@@ -14,19 +14,6 @@
   Postage,
   btc,
   logerror,
-<<<<<<< HEAD
-} from "../../common";
-
-import {
-  OpenMinterProto,
-  ProtocolState,
-  getSHPreimage,
-  getCatCommitScript,
-  OpenMinterState,
-} from "@cat-protocol/cat-smartcontracts";
-import { ConfigService, WalletService } from "../../providers";
-import { scaleConfig } from "../../token";
-=======
 } from 'src/common';
 
 import {
@@ -38,7 +25,6 @@
 } from '@cat-protocol/cat-smartcontracts';
 import { ConfigService, WalletService } from 'src/providers';
 import { scaleConfig } from 'src/token';
->>>>>>> ffeedc0d
 
 function getMinter(
   wallet: WalletService,
@@ -47,21 +33,14 @@
 ) {
   const scaledTokenInfo = scaleConfig(tokenInfo as OpenMinterTokenInfo);
   const premineAddress =
-<<<<<<< HEAD
-    scaledTokenInfo.premine > 0n ? wallet.getTokenAddress() : toByteString("");
-=======
     scaledTokenInfo.premine > 0n ? wallet.getTokenAddress() : toByteString('');
->>>>>>> ffeedc0d
   return getOpenMinterContractP2TR(
     genesisId,
     scaledTokenInfo.max,
     scaledTokenInfo.premine,
     scaledTokenInfo.limit,
     premineAddress,
-<<<<<<< HEAD
-=======
     tokenInfo.minterMd5,
->>>>>>> ffeedc0d
   );
 }
 
@@ -70,19 +49,6 @@
   tokenInfo: TokenInfo,
 ): {
   protocolState: ProtocolState;
-<<<<<<< HEAD
-  data: OpenMinterState;
-} {
-  const protocolState = ProtocolState.getEmptyState();
-  const scaledTokenInfo = scaleConfig(tokenInfo as OpenMinterTokenInfo);
-
-  const minterState = OpenMinterProto.create(
-    tokenP2TR,
-    false,
-    scaledTokenInfo.max - scaledTokenInfo.premine,
-  );
-  const outputState = OpenMinterProto.toByteString(minterState);
-=======
   data: OpenMinterV2State;
 } {
   const protocolState = ProtocolState.getEmptyState();
@@ -96,7 +62,6 @@
     remainingSupply,
   );
   const outputState = OpenMinterV2Proto.toByteString(minterState);
->>>>>>> ffeedc0d
   protocolState.updateDataList(0, outputState);
   return {
     protocolState,
@@ -155,11 +120,7 @@
 
   const witnesses: Buffer[] = [];
 
-<<<<<<< HEAD
-  const { sighash } = getSHPreimage(revealTx, 0, Buffer.from(tapScript, "hex"));
-=======
   const { sighash } = getSHPreimage(revealTx, 0, Buffer.from(tapScript, 'hex'));
->>>>>>> ffeedc0d
 
   const sig = btc.crypto.Schnorr.sign(
     wallet.getTaprootPrivateKey(),
@@ -168,19 +129,11 @@
 
   for (let i = 0; i < txState.stateHashList.length; i++) {
     const txoStateHash = txState.stateHashList[i];
-<<<<<<< HEAD
-    witnesses.push(Buffer.from(txoStateHash, "hex"));
-  }
-  witnesses.push(sig);
-  witnesses.push(lockingScript);
-  witnesses.push(Buffer.from(cblock, "hex"));
-=======
     witnesses.push(Buffer.from(txoStateHash, 'hex'));
   }
   witnesses.push(sig);
   witnesses.push(lockingScript);
   witnesses.push(Buffer.from(cblock, 'hex'));
->>>>>>> ffeedc0d
 
   const interpreter = new btc.Script.Interpreter();
   const flags =
@@ -188,11 +141,7 @@
     btc.Script.Interpreter.SCRIPT_VERIFY_TAPROOT;
 
   const res = interpreter.verify(
-<<<<<<< HEAD
-    new btc.Script(""),
-=======
     new btc.Script(''),
->>>>>>> ffeedc0d
     commitTx.outputs[0].script,
     revealTx,
     0,
@@ -202,11 +151,7 @@
   );
 
   if (!res) {
-<<<<<<< HEAD
-    console.error("reveal faild!", interpreter.errstr);
-=======
     console.error('reveal faild!', interpreter.errstr);
->>>>>>> ffeedc0d
     return;
   }
 
@@ -237,21 +182,12 @@
 
   const pubkeyX = wallet.getXOnlyPublicKey();
   const commitScript = getCatCommitScript(pubkeyX, info);
-<<<<<<< HEAD
-
-  const lockingScript = Buffer.from(commitScript, "hex");
-  const { p2tr: p2tr } = script2P2TR(lockingScript);
-
-  const changeScript = btc.Script.fromAddress(changeAddress);
-
-=======
 
   const lockingScript = Buffer.from(commitScript, 'hex');
   const { p2tr: p2tr } = script2P2TR(lockingScript);
 
   const changeScript = btc.Script.fromAddress(changeAddress);
 
->>>>>>> ffeedc0d
   const commitTx = new btc.Transaction()
     .from(utxos)
     .addOutput(
@@ -271,17 +207,10 @@
     .change(changeAddress);
 
   if (commitTx.getChangeOutput() === null) {
-<<<<<<< HEAD
-    throw new Error("Insufficient satoshi balance!");
-  }
-
-  const dummyGenesisId = `${"0000000000000000000000000000000000000000000000000000000000000000"}_0`;
-=======
     throw new Error('Insufficient satoshi balance!');
   }
 
   const dummyGenesisId = `${'0000000000000000000000000000000000000000000000000000000000000000'}_0`;
->>>>>>> ffeedc0d
 
   const revealTxDummy = buildRevealTx(
     wallet,
@@ -298,14 +227,9 @@
   commitTx.outputs[1].satoshis = revealTxFee;
 
   commitTx.change(changeAddress);
-<<<<<<< HEAD
-
-  commitTx.outputs[2].satoshis -= 1;
-=======
   if (commitTx.outputs[2] && commitTx.outputs[2].satoshi > 1) {
     commitTx.outputs[2].satoshis -= 1;
   }
->>>>>>> ffeedc0d
 
   wallet.signTx(commitTx);
 
