--- conflicted
+++ resolved
@@ -12,15 +12,6 @@
   getTokens,
   btc,
   TokenMetadata,
-<<<<<<< HEAD
-} from "../../common";
-import { openMint } from "./ft.open-minter";
-import { ConfigService, SpendService, WalletService } from "../../providers";
-import { Inject } from "@nestjs/common";
-import { log } from "console";
-import { findTokenMetadataById, scaleConfig } from "../../token";
-import Decimal from "decimal.js";
-=======
   MinterType,
 } from 'src/common';
 import { getRemainSupply, openMint } from './ft.open-minter';
@@ -29,7 +20,6 @@
 import { log } from 'console';
 import { findTokenMetadataById, scaleConfig } from 'src/token';
 import Decimal from 'decimal.js';
->>>>>>> ffeedc0d
 import {
   BoardcastCommand,
   BoardcastCommandOptions,
